--- conflicted
+++ resolved
@@ -75,10 +75,13 @@
         self.transport.bufferSize = 2 * 1024
         self.transport.registerProducer(self, True)
 
-        for k in ['auto_ping_interval', 'auto_ping_timeout']:
-            v = self.ap_settings.attr(k)
-            if v:
-                self.setProtcolOptions(**dict({k: v}))
+        try:
+            self.setProtocolOptions(
+                autoPingInterval=self.ap_settings.auto_ping_interval,
+                autoPingTimeout=self.ap_settings.auto_ping_timeout)
+        except AttributeError, ex:
+            self.log_err("Could not set Websocket Ping options: %s" % ex)
+
         if request:
             self._user_agent = request.headers.get("user-agent")
         else:
@@ -172,7 +175,6 @@
     def onClose(self, wasClean, code, reason):
         uaid = getattr(self, "uaid", None)
         self._should_stop = True
-        # Cancel any pending defers
         if uaid:
             self.cleanUp()
 
@@ -301,23 +303,27 @@
             self.sendMessage(json.dumps(msg).encode('utf8'), False)
             return
         # User exists?
+        # Attempt to register the user for this session
+        # First, check to see if this uaid is registered somewhere else
+        record = self.ap_settings.router.get_uaid(self.uaid)
+        if record:
+            killUrl = record.get("node_id")
+            # Only delete foreign registers. We can handle the others.
+            if killUrl != self.ap_settings.router_url:
+                log.msg("Killing duplicate uaid: %s at %s" %
+                        (self.uaid, killUrl))
+                killUrl = killUrl + "/notif/" + self.uaid
+                d = self.ap_settings.agent.request(
+                    "DELETE",
+                    killUrl.encode("utf8"),
+                ).addCallback(self._reg_user)
+                d.addErrback(self.log_err, extra="Failed to kill old client")
+                return
+        self._reg_user()
+
+    def _reg_user(self, result=None, **kwargs):
         router = self.ap_settings.router
         url = self.ap_settings.router_url
-        import pdb;pdb.set_trace()
-        record = self.router.get_uaid(self.uaid)
-        if record:
-            #TODO kill the other notif with a DELETE /notif/uaid
-            killUrl = record.get("node_id")
-            d = self.ap_settings.agent.request(
-                "DELETE",
-                killUrl.encode("utf8"),
-            ).addCallback(self._reg_user, router, url)
-            d.addErrback(self.log_err, extra="Failed to kill old client")
-            return
-        self._reg_user(self, None, router, url)
-
-    def _reg_user(self, result, router, url):
-        # Attempt to register the user for this session
         self.transport.pauseProducing()
         d = deferToThread(router.register_user,
                           self.uaid, url, self.connected_at)
@@ -432,13 +438,7 @@
             self.metrics.increment("updates.client.too_many_pings",
                                    tags=self.base_tags)
             return self.sendClose()
-<<<<<<< HEAD
-        self.last_ping = now
-        self.metrics.increment("updates.client.ping", tags=self.base_tags)
-        return self.sendMessage("{}", False)
-=======
         self._send_ping()
->>>>>>> e376bc7f
 
     def process_register(self, data):
         if "channelID" not in data:
@@ -530,7 +530,8 @@
         if not updates or not isinstance(updates, list):
             return
 
-        self.metrics.increment("updates.client.ack", tags=self.base_tags)
+        self.metrics.increment("updates.client.ack",
+                               tags=self._base_tags)
         defers = filter(None, map(self.ack_update, updates))
 
         if defers:
@@ -622,4 +623,10 @@
         # Client is online and idle, start a notification check
         client.process_notifications()
         settings.metrics.increment("updates.notification.checking")
-        self.write("Notification check started")+        self.write("Notification check started")
+
+    def delete(self, uaid):
+        client = self.ap_settings.clients.get(uaid)
+        if client:
+            client.onClose(False, 0, "duplication")
+            return self.write("Terminated duplicate")