--- conflicted
+++ resolved
@@ -24,7 +24,7 @@
 
 log = logging.getLogger(__file__)
 
-key_hash=""
+key_hash = ""
 
 
 def get_month(delta=0):
@@ -612,17 +612,11 @@
 
         """
         conn = self.table.connection
-<<<<<<< HEAD
         db_key = self.encode({"uaid": hasher(uaid)})
-        expr = "SET current_month=:curmonth"
-        expr_values = self.encode({":curmonth": month})
-=======
-        db_key = self.encode({"uaid": uaid})
         expr = "SET current_month=:curmonth, last_connect=:last_connect"
         expr_values = self.encode({":curmonth": month,
                                    ":last_connect": generate_last_connect()
                                    })
->>>>>>> 8c30fe71
         conn.update_item(
             self.table.table_name,
             db_key,
