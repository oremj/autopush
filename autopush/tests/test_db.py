import unittest
import uuid

from boto.dynamodb2.exceptions import (
    ConditionalCheckFailedException,
    ProvisionedThroughputExceededException,
)
from mock import Mock
from moto import mock_dynamodb2
from nose.tools import eq_

from autopush.db import (
    get_router_table,
    get_storage_table,
    Storage,
    Router,
)
from autopush.settings import MetricSink


mock_db2 = mock_dynamodb2()


<<<<<<< HEAD
def setUp():
    mock_db2.start()
=======
    def test_custom_tablename(self):
        db = DynamoDBConnection()
        db_name = "storage_%s" % uuid.uuid4()
        dblist = db.list_tables()["TableNames"]
        assert db_name not in dblist

        create_storage_table(db_name)
        dblist = db.list_tables()["TableNames"]
        assert db_name in dblist

    def test_provisioning(self):
        db_name = "storage_%s" % uuid.uuid4()

        s = create_storage_table(db_name, 8, 11)
        assert s.throughput["read"] is 8
        assert s.throughput["write"] is 11

    def test_storage_table_created(self):
        # Check that the table doesn't exist
        db = DynamoDBConnection()
        dblist = db.list_tables()["TableNames"]
        assert "storage" not in dblist
>>>>>>> 7b70117e


def tearDown():
    mock_db2.stop()


class StorageTestCase(unittest.TestCase):
    def setUp(self):
        table = get_storage_table()
        self.real_table = table
        self.real_connection = table.connection

    def tearDown(self):
        self.real_table.connection = self.real_connection

    def test_dont_save_older(self):
        s = get_storage_table()
        storage = Storage(s, MetricSink())
        # Unfortunately moto can't run condition expressions, so
        # we gotta fake it
        storage.table.connection = Mock()

        def raise_error(*args, **kwargs):
            raise ConditionalCheckFailedException(None, None)

        storage.table.connection.put_item.side_effect = raise_error
        result = storage.save_notification("fdas",  "asdf", 8)
        eq_(result, False)

    def test_fetch_over_provisioned(self):
        s = get_storage_table()
        storage = Storage(s, MetricSink())
        storage.table.connection = Mock()

        def raise_error(*args, **kwargs):
            raise ProvisionedThroughputExceededException(None, None)

        storage.table.connection.put_item.side_effect = raise_error
        with self.assertRaises(ProvisionedThroughputExceededException):
            storage.save_notification("asdf", "asdf", 12)

    def test_save_over_provisioned(self):
        s = get_storage_table()
        storage = Storage(s, MetricSink())
        storage.table = Mock()

        def raise_error(*args, **kwargs):
            raise ProvisionedThroughputExceededException(None, None)

        storage.table.query_2.side_effect = raise_error
        with self.assertRaises(ProvisionedThroughputExceededException):
            storage.fetch_notifications("asdf")

    def test_delete_over_provisioned(self):
        s = get_storage_table()
        storage = Storage(s, MetricSink())
        storage.table.connection = Mock()

        def raise_error(*args, **kwargs):
            raise ProvisionedThroughputExceededException(None, None)

        storage.table.connection.delete_item.side_effect = raise_error
        results = storage.delete_notification("asdf", "asdf")
        eq_(results, False)


class RouterTestCase(unittest.TestCase):
    def setUp(self):
        table = get_router_table()
        self.real_table = table
        self.real_connection = table.connection

    def tearDown(self):
<<<<<<< HEAD
        self.real_table.connection = self.real_connection
=======
        self.mock_dynamodb2.stop()

    def test_custom_tablename(self):
        db = DynamoDBConnection()
        db_name = "router_%s" % uuid.uuid4()
        dblist = db.list_tables()["TableNames"]
        assert db_name not in dblist

        create_router_table(db_name)
        dblist = db.list_tables()["TableNames"]
        assert db_name in dblist

    def test_provisioning(self):
        db_name = "router_%s" % uuid.uuid4()

        r = create_router_table(db_name, 3, 17)
        assert r.throughput["read"] is 3
        assert r.throughput["write"] is 17

    def test_router_table_created(self):
        # Check that the table doesn't exist
        db = DynamoDBConnection()
        dblist = db.list_tables()["TableNames"]
        assert "router" not in dblist

        # Create the router table
        create_router_table()

        dblist = db.list_tables()["TableNames"]
        assert "router" in dblist
        get_router_table()
>>>>>>> 7b70117e

    def test_no_uaid_found(self):
        uaid = str(uuid.uuid4())
        r = get_router_table()
        router = Router(r, MetricSink())
        result = router.get_uaid(uaid)
        eq_(result, False)

    def test_uaid_provision_failed(self):
        r = get_router_table()
        router = Router(r, MetricSink())
        router.table = Mock()

        def raise_error(*args, **kwargs):
            raise ProvisionedThroughputExceededException(None, None)

        router.table.get_item.side_effect = raise_error
        with self.assertRaises(ProvisionedThroughputExceededException):
            router.get_uaid("asdf")

    def test_register_user_provision_failed(self):
        r = get_router_table()
        router = Router(r, MetricSink())
        router.table.connection = Mock()

        def raise_error(*args, **kwargs):
            raise ProvisionedThroughputExceededException(None, None)

        router.table.connection.put_item.side_effect = raise_error
        with self.assertRaises(ProvisionedThroughputExceededException):
            router.register_user("asdf", "asdf", 12)

    def test_clear_node_provision_failed(self):
        r = get_router_table()
        router = Router(r, MetricSink())
        router.table.connection = Mock()

        def raise_error(*args, **kwargs):
            raise ProvisionedThroughputExceededException(None, None)

        router.table.connection.put_item.side_effect = raise_error
        with self.assertRaises(ProvisionedThroughputExceededException):
            router.clear_node(dict(uaid="asdf", connected_at="1234",
                                   node_id="asdf"))

    def test_save_uaid(self):
        uaid = str(uuid.uuid4())
        r = get_router_table()
        router = Router(r, MetricSink())
        result = router.register_user(uaid, "me", 1234)
        eq_(result, True)
        result = router.get_uaid(uaid)
        eq_(bool(result), True)
        eq_(result["node_id"], "me")

    def test_save_fail(self):
        r = get_router_table()
        router = Router(r, MetricSink())

        def raise_condition(*args, **kwargs):
            raise ConditionalCheckFailedException(None, None)

        router.table.connection = Mock()
        router.table.connection.put_item.side_effect = raise_condition
        result = router.register_user("asdf", "asdf", 1234)
        eq_(result, False)

    def test_node_clear(self):
        r = get_router_table()
        router = Router(r, MetricSink())

        # Register a node user
        router.register_user("asdf", "asdf", 1234)

        # Verify
        user = router.get_uaid("asdf")
        eq_(user["node_id"], "asdf")

        # Clear
        router.clear_node(user)

        # Verify
        user = router.get_uaid("asdf")
        eq_(user.get("node_id"), None)

    def test_node_clear_fail(self):
        r = get_router_table()
        router = Router(r, MetricSink())

        def raise_condition(*args, **kwargs):
            raise ConditionalCheckFailedException(None, None)

        router.table.connection = Mock()
        router.table.connection.put_item.side_effect = raise_condition
        result = router.clear_node(dict(uaid="asdf", node_id="asdf",
                                        connected_at=1234))
        eq_(result, False)<|MERGE_RESOLUTION|>--- conflicted
+++ resolved
@@ -5,6 +5,7 @@
     ConditionalCheckFailedException,
     ProvisionedThroughputExceededException,
 )
+from boto.dynamodb2.layer1 import DynamoDBConnection
 from mock import Mock
 from moto import mock_dynamodb2
 from nose.tools import eq_
@@ -12,6 +13,8 @@
 from autopush.db import (
     get_router_table,
     get_storage_table,
+    create_router_table,
+    create_storage_table,
     Storage,
     Router,
 )
@@ -21,33 +24,8 @@
 mock_db2 = mock_dynamodb2()
 
 
-<<<<<<< HEAD
 def setUp():
     mock_db2.start()
-=======
-    def test_custom_tablename(self):
-        db = DynamoDBConnection()
-        db_name = "storage_%s" % uuid.uuid4()
-        dblist = db.list_tables()["TableNames"]
-        assert db_name not in dblist
-
-        create_storage_table(db_name)
-        dblist = db.list_tables()["TableNames"]
-        assert db_name in dblist
-
-    def test_provisioning(self):
-        db_name = "storage_%s" % uuid.uuid4()
-
-        s = create_storage_table(db_name, 8, 11)
-        assert s.throughput["read"] is 8
-        assert s.throughput["write"] is 11
-
-    def test_storage_table_created(self):
-        # Check that the table doesn't exist
-        db = DynamoDBConnection()
-        dblist = db.list_tables()["TableNames"]
-        assert "storage" not in dblist
->>>>>>> 7b70117e
 
 
 def tearDown():
@@ -63,6 +41,23 @@
     def tearDown(self):
         self.real_table.connection = self.real_connection
 
+    def test_custom_tablename(self):
+        db = DynamoDBConnection()
+        db_name = "storage_%s" % uuid.uuid4()
+        dblist = db.list_tables()["TableNames"]
+        assert db_name not in dblist
+
+        create_storage_table(db_name)
+        dblist = db.list_tables()["TableNames"]
+        assert db_name in dblist
+
+    def test_provisioning(self):
+        db_name = "storage_%s" % uuid.uuid4()
+
+        s = create_storage_table(db_name, 8, 11)
+        assert s.throughput["read"] is 8
+        assert s.throughput["write"] is 11
+
     def test_dont_save_older(self):
         s = get_storage_table()
         storage = Storage(s, MetricSink())
@@ -121,10 +116,7 @@
         self.real_connection = table.connection
 
     def tearDown(self):
-<<<<<<< HEAD
         self.real_table.connection = self.real_connection
-=======
-        self.mock_dynamodb2.stop()
 
     def test_custom_tablename(self):
         db = DynamoDBConnection()
@@ -142,20 +134,6 @@
         r = create_router_table(db_name, 3, 17)
         assert r.throughput["read"] is 3
         assert r.throughput["write"] is 17
-
-    def test_router_table_created(self):
-        # Check that the table doesn't exist
-        db = DynamoDBConnection()
-        dblist = db.list_tables()["TableNames"]
-        assert "router" not in dblist
-
-        # Create the router table
-        create_router_table()
-
-        dblist = db.list_tables()["TableNames"]
-        assert "router" in dblist
-        get_router_table()
->>>>>>> 7b70117e
 
     def test_no_uaid_found(self):
         uaid = str(uuid.uuid4())
